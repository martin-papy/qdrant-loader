--- conflicted
+++ resolved
@@ -92,13 +92,8 @@
 
         assert metadata["file_type"] == ".md"
         assert metadata["file_name"] == "test.md"
-<<<<<<< HEAD
         # File directory should be empty string for files directly in temp_dir
         assert metadata["file_directory"] == ""
-=======
-        # File directory could be absolute or relative depending on platform
-        assert "tmp" in metadata["file_directory"] or metadata["file_directory"] == ".."
->>>>>>> 51ee6931
         assert metadata["file_encoding"] == "utf-8"
         assert metadata["line_count"] == 12
         assert metadata["word_count"] > 0
@@ -174,14 +169,9 @@
         metadata = extractor._extract_file_metadata(file_path, "")
         assert metadata["file_type"] == ".md"
         assert metadata["file_name"] == "test.md"
-<<<<<<< HEAD
         # File directory should be the relative path from temp_dir
         assert metadata["file_directory"] == "nonexistent"
-=======
-        # File directory could be absolute or relative depending on platform
-        assert "nonexistent" in metadata["file_directory"]
->>>>>>> 51ee6931
-
+        
     def test_detect_encoding(self, base_config):
         """Test encoding detection."""
         extractor = GitMetadataExtractor(base_config)
